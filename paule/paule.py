"""
Here we are doing gradient based planning on a target utterance (target mel spec).
For that we need an already trained predictive model (``pred_model``) that
predicts a mel spec from control parameters (cp) and an inverse model
(``inv_model``) for initialisation that generates cps from mel spec. In this
version we use a third model that maps a mel spec onto a fixed length semantic
vector (``embedder``).
The general idea works as follows:
    1. Initialize the cp for the full utterance time steps with the inverse model and
       the target mel spec. We initialize the target semvec by making a forward
       pass through the embedder.
    2. Predict the full utterance with the predictive model using the
       initialized cp and predict the semvecs from the predicted acoustics.
    3. Compare the predictions with the target mel spec to create a
       discrepancy. Do the same for the target semvec and the predicted semvec.
    4. Plan by using the discrepancies from acoustics and semvecs and jerk and
       velocity loss on the cps to update the cps.
    5. Do this 200 times
    6. after 200 planning updates continue the training of the predictive model
       with an actual synthesized version
"""

import random
import time
import os
from collections import namedtuple

import pandas as pd
import numpy as np
from tqdm import tqdm

import torch
from torch.nn import L1Loss, MSELoss
import soundfile as sf

# Set seed
<<<<<<< HEAD
from . import util

=======
>>>>>>> 1223514d
torch.manual_seed(20200905)
random.seed(20200905)

tqdm.pandas()

<<<<<<< HEAD
#from .util import (speak, inv_normalize_cp, normalize_mel_librosa,
#        stereo_to_mono, librosa_melspec, RMSELoss, get_vel_acc_jerk, cp_trajectory_loss, mel_to_sig,
#        pad_batch_online, speak_and_extract_tube_information, inv_normalize_tube, normalize_tube, get_area_info_within_oral_cavity)

#from .models import (ForwardModel, InverseModelMelTimeSmoothResidual,
#        MelEmbeddingModelMelSmoothResidualUpsampling, EmbeddingModel, Generator, NonLinearModel)

#from . import visualize

=======
>>>>>>> 1223514d
from .util import (speak, inv_normalize_cp, normalize_mel_librosa,
        stereo_to_mono, librosa_melspec, RMSELoss, get_vel_acc_jerk, cp_trajectory_loss, mel_to_sig,
        pad_batch_online, speak_and_extract_tube_information, normalize_tube, get_area_info_within_oral_cavity)

<<<<<<< HEAD
from .models import (ForwardModel, InverseModelMelTimeSmoothResidual,
        MelEmbeddingModelMelSmoothResidualUpsampling, EmbeddingModel, Generator, NonLinearModel)
=======
from .models import (ForwardModel, InverseModelMelTimeSmoothResidual, EmbeddingModel, Generator, NonLinearModel)
>>>>>>> 1223514d

from . import visualize

DIR = os.path.dirname(__file__)


PlanningResults = namedtuple('PlanningResults', "planned_cp, initial_cp, initial_sig, initial_sr, initial_prod_mel,initial_pred_mel, target_sig, target_sr, target_mel, prod_sig, prod_sr, prod_mel, pred_mel, initial_prod_semvec, initial_pred_semvec, prod_semvec, pred_semvec, prod_loss_steps, planned_loss_steps, planned_mel_loss_steps, vel_loss_steps, jerk_loss_steps, pred_semvec_loss_steps, prod_semvec_loss_steps, cp_steps, pred_semvec_steps, prod_semvec_steps, grad_steps, sig_steps, prod_mel_steps, pred_mel_steps, pred_model_loss, inv_model_loss")
PlanningResultsWithSomatosensory = namedtuple('PlanningResultsWithSomatosensory', "planned_cp, initial_cp, initial_sig, initial_sr, initial_prod_mel,initial_pred_mel, initial_prod_tube, initial_pred_tube, initial_prod_tube_mel, initial_pred_tube_mel, target_sig, target_sr, target_mel, prod_sig, prod_sr, prod_mel, pred_mel, prod_tube, pred_tube, prod_tube_mel, pred_tube_mel, initial_prod_semvec, initial_pred_semvec, initial_prod_tube_semvec, initial_pred_tube_semvec, prod_semvec, pred_semvec, prod_tube_semvec, pred_tube_semvec, prod_loss_steps, planned_loss_steps, planned_mel_loss_steps, vel_loss_steps, jerk_loss_steps, pred_semvec_loss_steps, prod_semvec_loss_steps, prod_tube_loss_steps, pred_tube_mel_loss_steps,prod_tube_mel_loss_steps, pred_tube_semvec_loss_steps, prod_tube_semvec_loss_steps, cp_steps, pred_semvec_steps, prod_semvec_steps, grad_steps, sig_steps, prod_mel_steps, pred_mel_steps, prod_tube_steps, pred_tube_steps, prod_tube_mel_steps, pred_tube_mel_steps, prod_tube_semvec_steps, pred_tube_semvec_steps, pred_model_loss, inv_model_loss, tube_model_loss")

BestSynthesisAcoustic = namedtuple('BestSynthesisAcoustic', "mel_loss, planned_cp, prod_sig, prod_mel, pred_mel")
BestSynthesisSemantic = namedtuple('BestSynthesisSemantic', "semvec_loss, planned_cp, prod_sig, prod_semvec, pred_semvec")
BestSynthesisSomatosensory = namedtuple('BestSynthesisSomatosensory',"tube_loss, tube_mel_loss, tube_semvec_loss, planned_cp, prod_sig, prod_tube, pred_tube, prod_tube_mel, pred_tube_mel, prod_tube_semvec, pred_tube_semvec")

rmse_loss = RMSELoss(eps=0)
l2 = MSELoss()
l1 = L1Loss()


def velocity_jerk_loss(pred, loss, *, guiding_factor=None):
    """returns (velocity_loss, jerk_loss) tuple"""
    vel1, acc1, jerk1 = get_vel_acc_jerk(pred)
    vel2, acc2, jerk2 = get_vel_acc_jerk(pred, lag=2)
    vel4, acc4, jerk4 = get_vel_acc_jerk(pred, lag=4)

    loss = rmse_loss

    # in the lag calculation higher lags are already normalised to standard
    # units
    if guiding_factor is None:
        velocity_loss = (loss(vel1, torch.zeros_like(vel1))
                         + loss(vel2, torch.zeros_like(vel2))
                         + loss(vel4, torch.zeros_like(vel4)))
        jerk_loss = (loss(jerk1, torch.zeros_like(jerk1))
                     + loss(jerk2, torch.zeros_like(jerk2))
                     + loss(jerk4, torch.zeros_like(jerk4)))
    else:
        assert 0.0 < guiding_factor < 1.0
        velocity_loss = (loss(vel1, guiding_factor * vel1.detach().clone())
                         + loss(vel2, guiding_factor * vel2.detach().clone())
                         + loss(vel4, guiding_factor * vel4.detach().clone()))
        jerk_loss = (loss(jerk1, guiding_factor * jerk1.detach().clone())
                     + loss(jerk2, guiding_factor * jerk2.detach().clone())
                     + loss(jerk4, guiding_factor * jerk4.detach().clone()))

    return velocity_loss, jerk_loss



class Paule():
    """
    The class paule keeps track of the the state associated with the Predictive
    Articulatory speech synthesise Using Lexical Embeddings.
    This state especially are the weights of the predictive, inverse and
    embedder model as well as data used for continue learning.
    """

    def __init__(self, *, pred_model=None, pred_optimizer=None, inv_model=None,inv_optimizer=None,
                 embedder=None, cp_gen_model=None, mel_gen_model=None,
                 use_somatosensory_feedback=False, cp_tube_model=None, tube_optimizer=None, tube_mel_model=None, tube_embedder=None,
                 continue_data=None, device=torch.device('cpu')):

        # load the pred_model, inv_model and embedder here
        # for cpu
        self.device = device

        # PREDictive MODEL (cp -> mel)
        if pred_model:
            self.pred_model = pred_model
        else:
            self.pred_model = ForwardModel(num_lstm_layers=1, hidden_size=720).double()
            self.pred_model.load_state_dict(
                torch.load(os.path.join(DIR, "pretrained_models/predictive/pred_model_common_voice_1_720_lr_0001_50_00001_100.pt"),
                           map_location=self.device))
            # Non-Linear Perceptron PREDictive MODEL
            #self.pred_model = NonLinearModel(input_channel=30, output_channel=60,
            #                         mode="pred",
            #                         hidden_units=30000,
            #                         on_full_sequence=True,
            #                         add_vel_and_acc=False).double()
            #self.pred_model.load_state_dict(
            #    torch.load(os.path.join(DIR,
            #                            "pretrained_models/predictive/pred_leaky_relu_non_linear_30000_hidden_lr_0001_50_00001_50_000001_50_0000001_200.pt"),
            #               map_location=self.device))

        self.pred_model = self.pred_model.to(self.device)

        # INVerse MODEL (mel -> cp)
        if inv_model:
            self.inv_model = inv_model
        else:
            self.inv_model = InverseModelMelTimeSmoothResidual(num_lstm_layers=1, hidden_size=720).double()
            self.inv_model.load_state_dict(
                torch.load(os.path.join(DIR, "pretrained_models/inverse/inv_model_common_voice_3_1_720_5_lr_0001_50_00001_100.pt"),
                           map_location=self.device))
            # Non-Linear Perceptron INVerse MODEL
            #self.inv_model = NonLinearModel(input_channel=60, output_channel=30,
            #                                 mode="inv",
            #                                 hidden_units=30000,
            #                                 on_full_sequence=True,
            #                                 add_vel_and_acc=False).double()
            #self.inv_model.load_state_dict(
            #    torch.load(os.path.join(DIR,
            #                            "pretrained_models/inverse/inv_leaky_relu_non_linear_30000_hidden_lr_0001_50_00001_50_000001_50_0000001_200.pt"),
            #               map_location=self.device))
        self.inv_model = self.inv_model.to(self.device)

        # EMBEDDER (mel -> semvec)
        if embedder:
            self.embedder = embedder
        else:
            self.embedder = EmbeddingModel(num_lstm_layers=2, hidden_size=720).double()
            self.embedder.load_state_dict(torch.load(
                os.path.join(DIR, "pretrained_models/embedder/embed_model_common_voice_syn_rec_2_720_0_dropout_07_noise_6e05_rmse_lr_00001_200.pt"),
                map_location=self.device))
            self.embedder.eval()
            # Non-Linear Perceptron Embedder
            #self.embedder = NonLinearModel(input_channel=60, output_channel=300,
            #                                mode="embed",
            #                                hidden_units=30000,
            #                                on_full_sequence=True,
            #                                add_vel_and_acc=False).double()
            #self.embedder.load_state_dict(
            #    torch.load(os.path.join(DIR,
            #                            "pretrained_models/embedder/model_embed_sum_leaky_relu_non_linear_30000_hidden_noise_6e05_lr_00001_200.pt"),
            #               map_location=self.device))

        self.embedder = self.embedder.to(self.device)

        # CP GENerative MODEL
        if cp_gen_model:
            self.cp_gen_model = cp_gen_model
        else:
            self.cp_gen_model = Generator().double()
            self.cp_gen_model.load_state_dict(torch.load(
                os.path.join(DIR, "pretrained_models/cp_gan/conditional_trained_cp_generator_whole_critic_it_5_10_20_40_80_100_415.pt"),
                map_location=self.device))
        self.cp_gen_model = self.cp_gen_model.to(self.device)
        self.cp_gen_model.eval()

        # MEL GENerative MODEL
        if mel_gen_model:
            self.mel_gen_model = mel_gen_model
        else:
            self.mel_gen_model = Generator(output_size=60).double()
            self.mel_gen_model.load_state_dict(torch.load(os.path.join(DIR,
                                                                       "pretrained_models/mel_gan/conditional_trained_mel_generator_synthesized_critic_it_5_10_20_40_80_100_400.pt"),
                                                          map_location=self.device))
        self.mel_gen_model = self.mel_gen_model.to(self.device)
        self.mel_gen_model.eval()

        self.use_somatosensory_feedback = use_somatosensory_feedback
        if self.use_somatosensory_feedback:
            # CP-Tube Model (cp -> tube)
            if cp_tube_model:
                self.cp_tube_model = cp_tube_model
            else:
                self.cp_tube_model = ForwardModel(num_lstm_layers=1,
                                             hidden_size=360,
                                             output_size=10,
                                             input_size=30,
                                             apply_half_sequence=False).double()
                self.cp_tube_model.load_state_dict(torch.load(os.path.join(
                    "pretrained_models/somatosensory/cp_to_tube_model_1_360_lr_0001_50_00001_100.pt"),
                                                         map_location=self.device))
            self.cp_tube_model = self.cp_tube_model.to(self.device)

            # Tube-Mel Model (tube -> mel)
            if tube_mel_model:
                self.tube_mel_model = tube_mel_model
            else:
                self.tube_mel_model = ForwardModel(num_lstm_layers=1,
                     hidden_size = 360,
                     output_size = 60,
                    input_size = 10,
                    apply_half_sequence=True).double()
                self.tube_mel_model.load_state_dict(torch.load(os.path.join(
                    "pretrained_models/somatosensory/tube_to_mel_model_1_360_lr_0001_50_00001_100.pt"),
                                                          map_location=self.device))
            self.tube_mel_model = self.tube_mel_model.to(self.device)

            # Tube-Embedder Model (tube -> semvec)
            if tube_embedder:
                self.tube_embedder = tube_embedder
            else:
                self.tube_embedder = EmbeddingModel(input_size = 10,
                                                    num_lstm_layers=2,
                                                    hidden_size=720,
                                                    dropout=0.7,
                                                    post_upsampling_size=0).double()
                self.tube_embedder.load_state_dict(torch.load(os.path.join("pretrained_models/somatosensory/tube_to_vector_model_10_2_720_0_dropout_07_noise_6e05_rmse_lr_00001_200.pt"),
                           map_location=self.device))
            self.tube_embedder = self.tube_embedder.to(self.device)
            self.tube_embedder.eval()


        # DATA to continue learning
        self.continue_data = continue_data
        self.continue_data_limit = 1000  # max amount of training data stored in paule instance

        if self.continue_data is not None:
            if len(self.continue_data) > self.continue_data_limit:
                random_sample = random.sample(range(len(self.continue_data)), self.continue_data_limit)
                self.continue_data = self.continue_data.iloc[random_sample].reset_index(drop=True)

        if pred_optimizer:
            self.pred_optimizer = pred_optimizer
        else:
            self.pred_optimizer = torch.optim.Adam(self.pred_model.parameters(), lr=0.001)
        self.pred_criterion = rmse_loss

        if inv_optimizer:
            self.inv_optimizer = inv_optimizer
        else:
            self.inv_optimizer = torch.optim.Adam(self.inv_model.parameters(), lr=0.001)
        self.inv_criterion = cp_trajectory_loss

        if self.use_somatosensory_feedback:
            if tube_optimizer:
                self.tube_optimizer = tube_optimizer
            else:
                self.tube_optimizer = torch.optim.Adam(self.cp_tube_model.parameters(), lr=0.001)
            self.tube_criterion = rmse_loss

        self.best_synthesis_acoustic = None
        self.best_synthesis_semantic = None
        if self.use_somatosensory_feedback:
            self.best_synthesis_somatosensory = None

    def create_epoch_batches(self, df_length, batch_size, shuffle=True, same_size_batching=False, sorted_training_length_keys=None, training_length_dict=None):
        """
        Create Epoch by batching indices of dataset

        Parameters
        ==========
        df_length : int
            total number of samples in training set
        batch_size : int
            number of samples in one batch
        shuffle : bool
            keep order of training set or random shuffle
        same_size_batching : bool
            create epoch of batches with similar long samples to avoid long padding
        sorted_training_length_keys : np.array
            sorted array of unique sequence lengths in training data
        training_length_dict: dict
            dictionary keys containing indices of samples with unique sequence lengths in training data and values
            containing indices of samples with corresponding length

        Returns
        =======
        epoch : list of list
            list of lists containing indices for each batch in one epoch
        """

        if same_size_batching and training_length_dict is None:
            raise ValueError("Dictionary containing indices of samples with corresponding length needed for same_size_batching!")

        if same_size_batching:
            epoch = []  # list of batches
            foundlings = []  # rest samples for each length which do not fit into one batch
            sorted_training_length_keys = np.sort(list(training_length_dict.keys())) # sorted unique lengths in training
            for length in sorted_training_length_keys:  # iterate over each unique length in training data
                length_idxs = training_length_dict[length]  # dictionary containing indices of samples with length
                rest = len(length_idxs) % batch_size
                random.shuffle(length_idxs)  # shuffle indices
                epoch += [length_idxs[i * batch_size:(i * batch_size) + batch_size] for i in
                          range(int(len(length_idxs) / batch_size))]  # cut into batches and append to epoch
                if rest > 0:
                    foundlings += list(length_idxs[
                                       -rest:])  # remaining indices which do not fit into one batch are stored in foundling
            foundlings = np.asarray(foundlings)
            rest = len(foundlings) % batch_size
            epoch += [foundlings[i * batch_size:(i * batch_size) + batch_size] for i in
                      range(int(len(
                          foundlings) / batch_size))]  # cut foudnlings into batches (because inserted sorted this ensures minimal padding)
            if rest > 0:
                epoch += [foundlings[-rest:]]  # put rest into one batch (allow smaller batch)
            random.shuffle(epoch)

        else:
            rest = df_length % batch_size
            idxs = list(range(df_length))
            if shuffle:
                random.shuffle(idxs)  # shuffle indicees
            if rest > 0:
                idxs += idxs[:(
                            batch_size - rest)]  # rolling batching (if number samples not divisible by batch_size append first again)
            epoch = [idxs[i * batch_size:(i * batch_size) + batch_size] for i in
                     range(int(len(idxs) / batch_size))]  # cut into batches
        return epoch

    def plan_iterative(self, *,
                       target_acoustic=None,
                       target_semvecs=None,
                       target_seq_lengths=None,
                       overlap=8, **kwargs):
        pass


    def plan_resynth(self, *, learning_rate_planning=0.01, learning_rate_learning=0.001,
                     learning_rate_learning_inv=None,
                     target_acoustic=None,
                     target_semvec=None,
                     target_seq_length=None,
                     initial_cp=None,
                     past_cp=None,
                     initialize_from="acoustic",
                     objective="acoustic",
                     n_outer=5, n_inner=24,
                     continue_learning=True,
                     continue_learning_inv=False,
                     continue_learning_tube=False,
                     add_training_data_pred=False,
                     add_training_data_inv=False,
                     n_batches=3, batch_size=8, n_epochs=10,
                     log_ii=1,
                     log_semantics=True,
                     log_gradients=False,
                     log_signals = False,
                     log_cps = False,
                     plot=False,
                     seed=None,
                     verbose=True):
        """
        plans resynthesis cp trajectories.

        Parameters
        ==========
        learning_rate_planning : float
            learning rate for updating cps
        learning_rate_learning : float
            learning rate for updating predictive model
        learning_rate_learning_inv: float
            learning rate for updating inverse model
        target_acoustic : str
            (target_sig, target_sr)
        target_semvec : torch.tensor
        target_seq_length : int (None)
        initial_cp : torch.tensor
        past_cp : torch.tensor
            cp that are already executed, but should be conditioned on they
            will be concatenated to the beginning of the initial_cp
        initialize_from : {'semvec', 'acoustic', None}
            can be None, if initial_cp are given
        objective : {'acoustic_semvec', 'acoustic', 'semvec'}
        n_outer : int (40)
        n_inner : int (100)
        continue_learning : bool (True)
            update predictive model with synthesized acoustics
        continue_learning_inv : bool (False)
            update inverse model
        continue_learning_tube : bool (False),
             update tube model with tube information after synthesizing acoustics
        add_training_data_pred : bool (False)
            update predictive model solely on produced acoustics during training or add training data
        add_training_data_inv : bool (False)
            update inverse model solely on produced acoustics during training or add training data
        n_batches : int
            number of batches to train on
        batch_size : int
            number of samples in one batch
        n_epochs : int
            number of epochs to train on with number of batches
        log_ii : int
            log results and synthesize audio after ii number of inner iterations
        plot : bool  or str (False)
            if False no plotting; if a string is given this is used as the path
            where to store the plots; if True interactive blocking plotting is enabled
        seed : int random seed
        verbose : bool (False)

        """

        if seed:
            torch.manual_seed(seed)
            random.seed(seed)

        if target_acoustic is None and target_semvec is None:
            raise ValueError("Either target_acoustic or target_semvec has to be not None.")

        if learning_rate_learning:
            for param_group in self.pred_optimizer.param_groups:
                param_group['lr'] = learning_rate_learning # set learning rate

        if learning_rate_learning_inv:
            for param_group in self.inv_optimizer.param_groups:
                param_group['lr'] = learning_rate_learning_inv # set learning rate

        if log_ii is None:
            log_ii = n_inner

        assert log_ii <= n_inner, 'results can only be logged between first and last planning step'

        if isinstance(target_acoustic, str):
            target_sig, target_sr = sf.read(target_acoustic)
            if len(target_sig.shape) == 2:
                target_sig = stereo_to_mono(target_sig)
            # assert target_sr == 44100, 'sampling rate of wave name must be 44100'

        elif target_acoustic is None:
            pass
        else:
            target_sig, target_sr = target_acoustic

        if target_acoustic is None and (target_seq_length is None or target_semvec is None):
            raise ValueError("if target_acoustic is None you need to give a target_seq_length and a target_semvec")

        elif target_acoustic is None:
            mel_gen_noise = torch.randn(1, 1, 100).to(self.device)
            if not isinstance(target_semvec, torch.Tensor):
                target_semvec = torch.tensor(target_semvec)
            mel_gen_semvec = target_semvec.view(1, 300).detach().clone()
            target_mel = self.mel_gen_model(mel_gen_noise, target_seq_length, mel_gen_semvec)
            target_mel = target_mel.detach().clone()
            target_sig, target_sr = mel_to_sig(target_mel.view(target_mel.shape[1], target_mel.shape[2]).cpu().numpy())
        else:
            target_mel = librosa_melspec(target_sig, target_sr)
            target_mel = normalize_mel_librosa(target_mel)
            target_mel -= target_mel.min()
            target_mel.shape = (1,) + target_mel.shape
            target_mel = torch.from_numpy(target_mel)
            target_seq_length = target_mel.shape[1]

        target_mel = target_mel.to(self.device)

        if target_semvec is None:
            with torch.no_grad():
                target_semvec = self.embedder(target_mel, (torch.tensor(target_mel.shape[1]),))
        else:
            if not isinstance(target_semvec, torch.Tensor):
                target_semvec = torch.tensor(target_semvec)
            target_semvec = target_semvec.view(1, 300).detach().clone()
        target_semvec = target_semvec.to(self.device)

        # def constrained_criterion(xx_new, target_mel):
        #    pred_mel = self.pred_model(xx_new)
        #    mel_loss = rmse_loss(pred_mel,target_mel)
        #    velocity_loss, jerk_loss = velocity_jerk_loss(xx_new)
        #    loss = mel_loss + velocity_loss + jerk_loss
        #    return loss, mel_loss, velocity_loss, jerk_loss, pred_mel

        # 1.1 predict initial_cp
        if initial_cp is None:
            if initialize_from == "acoustic":
                xx = target_mel.detach().clone().to(self.device)
                with torch.no_grad():
                    initial_cp = self.inv_model(xx)
                initial_cp = initial_cp.detach().cpu().numpy().clip(min=-1, max=1)
                initial_cp.shape = (initial_cp.shape[1], initial_cp.shape[2])
                del xx
            elif initialize_from == "semvec":
                cp_gen_noise = torch.randn(1, 1, 100).to(self.device)
                if not isinstance(target_semvec, torch.Tensor):
                    target_semvec = torch.tensor(target_semvec)
                cp_gen_semvec = target_semvec.view(1, 300).detach().clone()
                initial_cp = self.cp_gen_model(cp_gen_noise, 2 * target_seq_length, cp_gen_semvec)
                initial_cp = initial_cp.detach().cpu().numpy()
                initial_cp.shape = (initial_cp.shape[1], initial_cp.shape[2])
            else:
                raise ValueError("initialize_from has to be either 'acoustic' or 'semvec'")

        else:
            assert initial_cp.shape[0] == target_mel.shape[
                1] * 2, f"initial_cp {initial_cp.shape[0]}, target_mel {target_mel.shape[1] * 2}"

        if not past_cp is None and past_cp.shape[0] % 2 != 0:
            raise ValueError("past_cp have to be None or the sequence length has to be an even number")
        # 1.3 create initial xx
        # initial_cp = np.zeros_like(initial_cp)
        if not past_cp is None:
            initial_cp = np.concatenate((past_cp, initial_cp), axis=0)
            # store past_cp as torch tensor to reset after each planning iteration
            past_cp_torch = torch.from_numpy(past_cp)
            past_cp_torch = past_cp_torch.to(self.device)

        xx_new = initial_cp.copy()
        xx_new.shape = (1, xx_new.shape[0], xx_new.shape[1])
        xx_new = torch.from_numpy(xx_new)
        xx_new = xx_new.to(self.device)
        xx_new.requires_grad_()
        xx_new.retain_grad()


        if objective == 'acoustic_semvec':
            if self.use_somatosensory_feedback:
                def criterion(pred_mel, target_mel, pred_semvec, target_semvec, cps, pred_tube_mel, pred_tube_semvec):
                    mel_loss = rmse_loss(pred_mel, target_mel)
                    semvec_loss = rmse_loss(pred_semvec, target_semvec)
                    velocity_loss, jerk_loss = velocity_jerk_loss(cps, rmse_loss)
                    tube_mel_loss = rmse_loss(pred_tube_mel, target_mel)
                    tube_semvec_loss = rmse_loss(pred_tube_semvec, target_semvec)
                    velocity_loss = 2 * velocity_loss
                    jerk_loss = 2 * jerk_loss
                    semvec_loss = 10 * semvec_loss
                    tube_mel_loss = tube_mel_loss
                    tube_semvec_loss = 10 * tube_semvec_loss
                    loss = mel_loss + velocity_loss + jerk_loss + semvec_loss + tube_mel_loss + tube_semvec_loss
                    return loss, mel_loss, velocity_loss, jerk_loss, semvec_loss, tube_mel_loss, tube_semvec_loss
            else:
                def criterion(pred_mel, target_mel, pred_semvec, target_semvec, cps):
                    mel_loss = rmse_loss(pred_mel, target_mel)
                    semvec_loss = rmse_loss(pred_semvec, target_semvec)
                    velocity_loss, jerk_loss = velocity_jerk_loss(cps, rmse_loss)
                    velocity_loss = 2 * velocity_loss
                    jerk_loss = 2 * jerk_loss
                    semvec_loss = 10 * semvec_loss
                    loss = mel_loss + velocity_loss + jerk_loss + semvec_loss
                    return loss, mel_loss, velocity_loss, jerk_loss, semvec_loss

        elif objective == 'acoustic':
            if self.use_somatosensory_feedback:
                def criterion(pred_mel, target_mel, cps, pred_tube_mel):
                    mel_loss = rmse_loss(pred_mel, target_mel)
                    velocity_loss, jerk_loss = velocity_jerk_loss(cps, rmse_loss)
                    tube_mel_loss = rmse_loss(pred_tube_mel, target_mel)
                    velocity_loss = 2 * velocity_loss
                    jerk_loss = 2 * jerk_loss
                    tube_mel_loss = tube_mel_loss
                    loss = mel_loss + velocity_loss + jerk_loss + tube_mel_loss
                    return loss, mel_loss, velocity_loss, jerk_loss, tube_mel_loss
            else:
                def criterion(pred_mel, target_mel, cps):
                    mel_loss = rmse_loss(pred_mel, target_mel)
                    velocity_loss, jerk_loss = velocity_jerk_loss(cps, rmse_loss)
                    velocity_loss = 2 * velocity_loss
                    jerk_loss = 2 * jerk_loss
                    loss = mel_loss + velocity_loss + jerk_loss
                    return loss, mel_loss, velocity_loss, jerk_loss

        elif objective == 'semvec':
            if self.use_somatosensory_feedback:
                def criterion(pred_semvec, target_semvec, cps, pred_tube_semvec):
                    semvec_loss = rmse_loss(pred_semvec, target_semvec)
                    velocity_loss, jerk_loss = velocity_jerk_loss(cps, rmse_loss)
                    tube_semvec_loss = rmse_loss(pred_tube_semvec, target_semvec)
                    velocity_loss = 2 * velocity_loss
                    jerk_loss = 2 * jerk_loss
                    semvec_loss = 10 * semvec_loss
                    tube_semvec_loss = 10 * tube_semvec_loss
                    loss = velocity_loss + jerk_loss + semvec_loss + tube_semvec_loss
                    return loss, velocity_loss, jerk_loss, semvec_loss, tube_semvec_loss
            else:
                def criterion(pred_semvec, target_semvec, cps):
                    semvec_loss = rmse_loss(pred_semvec, target_semvec)
                    velocity_loss, jerk_loss = velocity_jerk_loss(cps, rmse_loss)
                    velocity_loss = 2 * velocity_loss
                    jerk_loss = 2 * jerk_loss
                    semvec_loss = 10 * semvec_loss
                    loss = velocity_loss + jerk_loss + semvec_loss
                    return loss, velocity_loss, jerk_loss, semvec_loss

        else:
            raise ValueError("objective has to be one of 'acoustic_semvec', 'acoustic' or 'semvec'")

        # 1.0 create variables for logging
        prod_loss_steps = list()
        planned_loss_steps = list()
        planned_mel_loss_steps = list()
        vel_loss_steps = list()
        jerk_loss_steps = list()
        pred_semvec_loss_steps = list()
        prod_semvec_loss_steps = list()

        cp_steps = list()
        pred_semvec_steps = list()
        prod_semvec_steps = list()
        grad_steps = list()
        sig_steps = list()
        pred_mel_steps = list()
        prod_mel_steps = list()
        pred_model_loss = list()
        inv_model_loss = list()

        optimizer = torch.optim.Adam([xx_new], lr=learning_rate_planning)

        if self.use_somatosensory_feedback:
            prod_tube_loss_steps = list()
            pred_tube_mel_loss_steps = list()
            prod_tube_mel_loss_steps = list()  # predicted from tube info after calling speak
            pred_tube_semvec_loss_steps = list()
            prod_tube_semvec_loss_steps = list()  # predicted from tube info after calling speak

            pred_tube_steps = list()
            prod_tube_steps = list()
            prod_tube_mel_steps = list()
            pred_tube_mel_steps = list()
            pred_tube_semvec_steps = list()
            prod_tube_semvec_steps = list()

            tube_model_loss = list()


        # initial results
        with torch.no_grad():
            initial_pred_mel = self.pred_model(xx_new)
            initial_pred_semvec = self.embedder(initial_pred_mel, (torch.tensor(initial_pred_mel.shape[1]),))

        xx_new_numpy = xx_new[-1, :, :].detach().cpu().numpy().copy()

        if self.use_somatosensory_feedback:
            with torch.no_grad():
                initial_pred_tube = self.cp_tube_model(xx_new)
                initial_pred_tube_mel = self.tube_mel_model(initial_pred_tube)
                initial_pred_tube_semvec = self.tube_embedder(initial_pred_tube,(torch.tensor(initial_pred_tube.shape[1]),))

            initial_sig, initial_sr, initial_tube_info = speak_and_extract_tube_information(inv_normalize_cp(xx_new_numpy))

            area_within_oral_cavity = get_area_info_within_oral_cavity(initial_tube_info["tube_length_cm"], initial_tube_info["tube_area_cm2"])
            initial_prod_tube = np.concatenate([area_within_oral_cavity,
                                                np.expand_dims(initial_tube_info["incisor_pos_cm"],axis=1),
                                                np.expand_dims(initial_tube_info["tongue_tip_side_elevation"],axis=1),
                                                np.expand_dims(initial_tube_info["velum_opening_cm2"],axis=1)],axis=1)
            initial_prod_tube = normalize_tube(initial_prod_tube)

            initial_prod_tube.shape = initial_pred_tube.shape
            initial_prod_tube = torch.from_numpy(initial_prod_tube)
            initial_prod_tube = initial_prod_tube.to(self.device)

            with torch.no_grad():
                initial_prod_tube_mel = self.tube_mel_model(initial_prod_tube)
                initial_prod_tube_semvec = self.tube_embedder(initial_prod_tube, (torch.tensor(initial_prod_tube.shape[1]),))

            initial_prod_tube = initial_prod_tube[-1, :, :].detach().cpu().numpy().copy()
            initial_pred_tube = initial_pred_tube[-1, :, :].detach().cpu().numpy().copy()
            initial_prod_tube_mel = initial_prod_tube_mel[-1, :, :].detach().cpu().numpy().copy()
            initial_pred_tube_mel = initial_pred_tube_mel[-1, :, :].detach().cpu().numpy().copy()
            initial_prod_tube_semvec = initial_prod_tube_semvec[-1, :].detach().cpu().numpy().copy()
            initial_pred_tube_semvec = initial_pred_tube_semvec[-1, :].detach().cpu().numpy().copy()

        else:
            initial_sig, initial_sr = speak(inv_normalize_cp(xx_new_numpy))
        
        initial_prod_mel = librosa_melspec(initial_sig, initial_sr)
        initial_prod_mel = normalize_mel_librosa(initial_prod_mel)
        initial_prod_mel.shape = initial_pred_mel.shape
        initial_prod_mel = torch.from_numpy(initial_prod_mel)
        initial_prod_mel = initial_prod_mel.to(self.device)

        # if past_cp prepend the first past_cp / 2 steps to target_mel
        if not past_cp is None:
            target_mel = torch.cat((initial_prod_mel[:, 0:(past_cp.shape[0] // 2), :], target_mel), dim=1)
            target_mel = target_mel.to(self.device)

        with torch.no_grad():
            initial_prod_semvec = self.embedder(initial_prod_mel, (torch.tensor(initial_prod_mel.shape[1]),))

        initial_prod_mel = initial_prod_mel[-1, :, :].detach().cpu().numpy().copy()
        initial_pred_mel = initial_pred_mel[-1, :, :].detach().cpu().numpy().copy()
        initial_prod_semvec = initial_prod_semvec[-1, :].detach().cpu().numpy().copy()
        initial_pred_semvec = initial_pred_semvec[-1, :].detach().cpu().numpy().copy()


        self.best_synthesis_acoustic = BestSynthesisAcoustic(np.Inf, initial_cp, initial_sig, initial_prod_mel, initial_pred_mel)  
        self.best_synthesis_semantic = BestSynthesisSemantic(np.Inf, initial_cp, initial_sig, initial_prod_semvec, initial_pred_semvec)
        if self.use_somatosensory_feedback:
            self.best_synthesis_somatosensory = BestSynthesisSomatosensory(np.Inf, np.Inf, np.Inf, initial_cp, initial_sig,
                                                                           initial_prod_tube,
                                                                           initial_pred_tube,
                                                                           initial_prod_tube_mel,
                                                                           initial_pred_tube_mel,
                                                                           initial_prod_tube_semvec,
                                                                           initial_pred_tube_semvec)

        # continue learning
        start_time = time.time()
        for ii_outer in tqdm(range(n_outer)):
            # imagine and plan
            pred_mel_steps_ii = list()
            prod_mel_steps_ii = list()
            cp_steps_ii = list()
            pred_semvec_steps_ii = list()
            prod_semvec_steps_ii = list()

            if self.use_somatosensory_feedback:
                pred_tube_steps_ii = list()
                prod_tube_steps_ii = list()
                pred_tube_mel_steps_ii = list()
                prod_tube_mel_steps_ii = list()
                pred_tube_semvec_steps_ii = list()
                prod_tube_semvec_steps_ii = list()

            for ii in range(n_inner):
                optimizer.zero_grad()

                pred_mel = self.pred_model(xx_new)
                if self.use_somatosensory_feedback:
                    pred_tube = self.cp_tube_model(xx_new)
                    pred_tube.retain_grad()
                    pred_tube_mel = self.tube_mel_model(pred_tube)

                if objective in ('semvec', 'acoustic_semvec'):
                    seq_length = pred_mel.shape[1]
                    self.embedder = self.embedder.train()
                    pred_semvec = self.embedder(pred_mel, (torch.tensor(seq_length),))
                    pred_semvec_steps_ii.append(pred_semvec[-1, :].detach().cpu().numpy().copy())

                    if self.use_somatosensory_feedback:
                        tube_seq_length = pred_tube.shape[1]
                        self.tube_embedder = self.tube_embedder.train()
                        pred_tube_semvec = self.tube_embedder(pred_tube, (torch.tensor(tube_seq_length),))
                        pred_tube_semvec_steps_ii.append(pred_tube_semvec[-1, :].detach().cpu().numpy().copy())

                # discrepancy,mel_loss, vel_loss, jerk_loss, pred_mel = constrained_criterion(tanh_straight_through(xx_new), target_mel)
                if objective == 'acoustic':
                    if self.use_somatosensory_feedback:
                        discrepancy, mel_loss, vel_loss, jerk_loss, tube_mel_loss = criterion(pred_mel, target_mel, xx_new, pred_tube_mel)
                    else:
                        discrepancy, mel_loss, vel_loss, jerk_loss = criterion(pred_mel, target_mel, xx_new)

                    if (ii + 1) % log_ii == 0:
                        planned_loss_steps.append(float(discrepancy.item()))
                        planned_mel_loss_steps.append(float(mel_loss.item()))
                        vel_loss_steps.append(float(vel_loss.item()))
                        jerk_loss_steps.append(float(jerk_loss.item()))
                        if self.use_somatosensory_feedback:
                            pred_tube_mel_loss_steps.append(float(tube_mel_loss.item()))

                        if log_semantics:
                            seq_length = pred_mel.shape[1]
                            pred_semvec = self.embedder(pred_mel, (torch.tensor(seq_length),))
                            pred_semvec_steps_ii.append(pred_semvec[-1, :].detach().cpu().numpy().copy())
                            semvec_loss = float(rmse_loss(pred_semvec, target_semvec).item())
                            pred_semvec_loss_steps.append(semvec_loss)
                            if self.use_somatosensory_feedback:
                                tube_seq_length = pred_tube.shape[1]
                                pred_tube_semvec = self.tube_embedder(pred_tube, (torch.tensor(tube_seq_length),))
                                pred_tube_semvec_steps_ii.append(pred_tube_semvec[-1, :].detach().cpu().numpy().copy())
                                tube_semvec_loss = 10*float(rmse_loss(pred_tube_semvec, target_semvec).item())
                                pred_tube_semvec_loss_steps.append(tube_semvec_loss)

                    if verbose:
                        print("Iteration %d" % ii)
                        print("Planned Loss: ", float(discrepancy.item()))
                        print("Mel Loss: ", float(mel_loss.item()))
                        print("Vel Loss: ", float(vel_loss.item()))
                        print("Jerk Loss: ", float(jerk_loss.item()))
                        if self.use_somatosensory_feedback:
                            print("Tube Mel Loss: ", float(tube_mel_loss.item()))
                        if log_semantics:
                            print("Semvec Loss: ", float(semvec_loss))
                            if self.use_somatosensory_feedback:
                                print("Tube Semvec Loss: ", float(tube_semvec_loss))

                elif objective == 'acoustic_semvec':
                    if self.use_somatosensory_feedback:
                        discrepancy, mel_loss, vel_loss, jerk_loss, semvec_loss, tube_mel_loss, tube_semvec_loss = criterion(pred_mel, target_mel,
                                                                                            pred_semvec, target_semvec,
                                                                                            xx_new, pred_tube_mel, pred_tube_semvec)
                    else:
                        discrepancy, mel_loss, vel_loss, jerk_loss, semvec_loss = criterion(pred_mel, target_mel,
                                                                                            pred_semvec, target_semvec,
                                                                                            xx_new)
                    if (ii + 1) % log_ii == 0:
                        planned_loss_steps.append(float(discrepancy.item()))
                        planned_mel_loss_steps.append(float(mel_loss.item()))
                        vel_loss_steps.append(float(vel_loss.item()))
                        jerk_loss_steps.append(float(jerk_loss.item()))
                        pred_semvec_loss_steps.append(float(semvec_loss.item()))
                        if self.use_somatosensory_feedback:
                            pred_tube_mel_loss_steps.append(float(tube_mel_loss.item()))
                            pred_tube_semvec_loss_steps.append(float(tube_semvec_loss.item()))

                    if verbose:
                        print("Iteration %d" % ii)
                        print("Planned Loss: ", float(discrepancy.item()))
                        print("Mel Loss: ", float(mel_loss.item()))
                        print("Vel Loss: ", float(vel_loss.item()))
                        print("Jerk Loss: ", float(jerk_loss.item()))
                        print("Semvec Loss: ", float(semvec_loss.item()))
                        if self.use_somatosensory_feedback:
                            print("Tube Mel Loss: ", float(tube_mel_loss.item()))
                            print("Tube Semvec Loss: ", float(tube_semvec_loss.item()))

                elif objective == 'semvec':
                    if self.use_somatosensory_feedback:
                        discrepancy, vel_loss, jerk_loss, semvec_loss, tube_semvec_loss = criterion(pred_semvec, target_semvec, xx_new, pred_tube_semvec)
                        mel_loss = rmse_loss(pred_mel, target_mel)
                        tube_mel_loss = rmse_loss(pred_tube_mel, target_mel)
                    else:
                        discrepancy, vel_loss, jerk_loss, semvec_loss = criterion(pred_semvec, target_semvec, xx_new)
                        mel_loss = rmse_loss(pred_mel, target_mel)

                    if (ii + 1) % log_ii == 0:
                        planned_loss_steps.append(float(discrepancy.item()))
                        vel_loss_steps.append(float(vel_loss.item()))
                        jerk_loss_steps.append(float(jerk_loss.item()))
                        pred_semvec_loss_steps.append(float(semvec_loss.item()))
                        planned_mel_loss_steps.append(float(mel_loss.item()))

                        if self.use_somatosensory_feedback:
                            pred_tube_semvec_loss_steps.append(float(tube_semvec_loss.item()))
                            pred_tube_mel_loss_steps.append(float(tube_mel_loss.item()))

                    if verbose:
                        print("Iteration %d" % ii)
                        print("Planned Loss: ", float(discrepancy.item()))
                        print("Mel Loss: ", float(mel_loss.item()))
                        print("Vel Loss: ", float(vel_loss.item()))
                        print("Jerk Loss: ", float(jerk_loss.item()))
                        print("Semvec Loss: ", float(semvec_loss.item()))
                        if self.use_somatosensory_feedback:
                            print("Tube Mel Loss: ", float(tube_mel_loss.item()))
                            print("Tube Semvec Loss: ", float(tube_semvec_loss.item()))

                else:
                    raise ValueError(f'unkown objective {objective}')

                discrepancy.backward()

                # if verbose:
                # print(f"grad.abs().max() {grad.abs().max()}")
                if xx_new.grad.max() > 10:
                    if verbose:
                        print("WARNING: gradient is larger than 10")
                if xx_new.grad.min() < -10:
                    if verbose:
                        print("WARNING: gradient is smaller than -10")

                if log_gradients:
                    grad_steps.append(xx_new.grad.detach().clone())

                if (ii + 1) % log_ii == 0:
                    xx_new_numpy = xx_new[-1, :, :].detach().cpu().numpy().copy()
                    cp_steps_ii.append(xx_new_numpy)

                    if self.use_somatosensory_feedback:
                        sig, sr, tube_info = speak_and_extract_tube_information(inv_normalize_cp(xx_new_numpy))
                        area_within_oral_cavity = get_area_info_within_oral_cavity(tube_info["tube_length_cm"], tube_info["tube_area_cm2"])
                        prod_tube = np.concatenate([area_within_oral_cavity,
                                                np.expand_dims(tube_info["incisor_pos_cm"], axis=1),
                                                np.expand_dims(tube_info["tongue_tip_side_elevation"], axis=1),
                                                np.expand_dims(tube_info["velum_opening_cm2"],axis=1)], axis=1)
                        prod_tube = normalize_tube(prod_tube)
                        prod_tube_steps_ii.append(prod_tube.copy())
                        prod_tube.shape = pred_tube.shape
                        prod_tube = torch.from_numpy(prod_tube)
                        prod_tube = prod_tube.to(self.device)

                        with torch.no_grad():
                            pred_tube = self.cp_tube_model(xx_new)
                            prod_tube_mel = self.tube_mel_model(prod_tube)

                        pred_tube_steps_ii.append(pred_tube[-1, :, :].detach().cpu().numpy().copy())

                        prod_tube_loss = rmse_loss(pred_tube, prod_tube)
                        prod_tube_loss_steps.append(float(prod_tube_loss.item()))

                        prod_tube_mel_loss = rmse_loss(prod_tube_mel, target_mel)
                        prod_tube_mel_loss_steps.append(float(prod_tube_mel_loss.item()))

                        pred_tube_mel_steps_ii.append(pred_tube_mel[-1, :, :].detach().cpu().numpy().copy())
                        prod_tube_mel_steps_ii.append(prod_tube_mel[-1, :, :].detach().cpu().numpy().copy())


                    else:
                        sig, sr = speak(inv_normalize_cp(xx_new_numpy))

                    if log_signals:
                        sig_steps.append(sig)

                    prod_mel = librosa_melspec(sig, sr)
                    prod_mel = normalize_mel_librosa(prod_mel)
                    prod_mel_steps_ii.append(prod_mel.copy())

                    prod_mel.shape = pred_mel.shape
                    prod_mel = torch.from_numpy(prod_mel)
                    prod_mel = prod_mel.to(self.device)
                    pred_mel_steps_ii.append(pred_mel[-1, :, :].detach().cpu().numpy().copy())

                    prod_loss = rmse_loss(prod_mel, target_mel)
                    prod_loss_steps.append(float(prod_loss.item()))

                    if verbose:
                        print("Produced Mel Loss: ", float(prod_loss.item()))
                        if self.use_somatosensory_feedback:
                            print("Produced Tube Loss: ", float(prod_tube_loss.item()))

                    if objective in ('semvec', 'acoustic_semvec') or log_semantics:
                        self.embedder = self.embedder.eval()
                        prod_semvec = self.embedder(prod_mel, (torch.tensor(prod_mel.shape[1]),))
                        prod_semvec_steps_ii.append(prod_semvec[-1, :].detach().cpu().numpy().copy())

                        prod_semvec_loss = 10*rmse_loss(prod_semvec, target_semvec)
                        prod_semvec_loss_steps.append(float(prod_semvec_loss.item()))

                        if self.use_somatosensory_feedback:
                            self.tube_embedder = self.tube_embedder.eval()
                            prod_tube_semvec = self.tube_embedder(prod_tube, (torch.tensor(prod_tube.shape[1]),))
                            prod_tube_semvec_steps_ii.append(prod_tube_semvec[-1, :].detach().cpu().numpy().copy())

                            prod_tube_semvec_loss = 10*rmse_loss(prod_tube_semvec, target_semvec)
                            prod_tube_semvec_loss_steps.append(float(prod_tube_semvec_loss.item()))

                        if verbose:
                            print("Produced Semvec Loss: ", float(prod_semvec_loss.item()))
                            if self.use_somatosensory_feedback:
                                print("Produced Tube Semvec Loss: ", float(prod_tube_semvec_loss.item()))
                            print("")

                        new_synthesis_acoustic = BestSynthesisAcoustic(float(prod_loss.item()), xx_new_numpy, sig, prod_mel[-1, :, :].detach().cpu().numpy().copy(), pred_mel[-1, :, :].detach().cpu().numpy().copy())
                        new_synthesis_semantic = BestSynthesisSemantic(float(prod_semvec_loss.item()), xx_new_numpy, sig, prod_semvec[-1, :].detach().cpu().numpy().copy(), pred_semvec[-1, :].detach().cpu().numpy().copy())

                        if self.best_synthesis_acoustic.mel_loss > new_synthesis_acoustic.mel_loss:
                            self.best_synthesis_acoustic = new_synthesis_acoustic
                        if self.best_synthesis_semantic.semvec_loss > new_synthesis_semantic.semvec_loss:
                            self.best_synthesis_semantic = new_synthesis_semantic

                        if self.use_somatosensory_feedback:
                            new_synthesis_somatosensory = BestSynthesisSomatosensory(float(prod_tube_loss.item()), float(prod_tube_mel_loss.item()), float(prod_tube_semvec_loss.item()),
                                                                                           xx_new_numpy, sig,
                                                                                           prod_tube,
                                                                                           pred_tube[-1, :].detach().cpu().numpy().copy(),
                                                                                           prod_tube_mel[-1, :].detach().cpu().numpy().copy(),
                                                                                           pred_tube_mel[-1, :].detach().cpu().numpy().copy(),
                                                                                           prod_tube_semvec[-1, :].detach().cpu().numpy().copy(),
                                                                                           pred_tube_semvec[-1, :].detach().cpu().numpy().copy())
                            if self.best_synthesis_somatosensory.tube_loss > new_synthesis_somatosensory.tube_loss:
                                self.best_synthesis_somatosensory = new_synthesis_somatosensory


                    else:
                        new_synthesis_acoustic = BestSynthesisAcoustic(float(prod_loss.item()), xx_new_numpy, sig, prod_mel[-1, :, :].detach().cpu().numpy().copy(),pred_mel[-1, :, :].detach().cpu().numpy().copy())
                        if self.best_synthesis_acoustic.mel_loss > new_synthesis_acoustic.mel_loss:
                            self.best_synthesis_acoustic = new_synthesis_acoustic

                        if self.use_somatosensory_feedback:
                            new_synthesis_somatosensory = BestSynthesisSomatosensory(float(prod_tube_loss.item()), float(prod_tube_mel_loss.item()), np.Inf,
                                                                                           xx_new_numpy, sig,
                                                                                           prod_tube,
                                                                                           pred_tube[-1, :].detach().cpu().numpy().copy(),
                                                                                           prod_tube_mel[-1, :].detach().cpu().numpy().copy(),
                                                                                           pred_tube_mel[-1, :].detach().cpu().numpy().copy(),
                                                                                           None,
                                                                                           None)
                            if self.best_synthesis_somatosensory.tube_loss > new_synthesis_somatosensory.tube_loss:
                                self.best_synthesis_somatosensory = new_synthesis_somatosensory
                        
                    if verbose:
                        print("")

                optimizer.step()

                with torch.no_grad():
                    xx_new.data = xx_new.data.clamp(-1.05, 1.05) # clamp between -1.05 and 1.05
                    if not past_cp is None:
                        xx_new.data[:, 0:past_cp_torch.shape[0], :] = past_cp_torch


            if plot:
                target_mel_ii = target_mel[-1, :, :].detach().cpu().numpy().copy()
                prod_mel_ii = prod_mel[-1, :, :].detach().cpu().numpy().copy()
                pred_mel_ii = pred_mel[-1, :, :].detach().cpu().numpy().copy()

                if plot is True:
                    visualize.plot_mels(True, target_mel_ii, initial_pred_mel,
                            initial_prod_mel, pred_mel_ii, prod_mel_ii)
                else:
                    visualize.plot_mels(f"{plot}_{ii_outer:03d}.png",
                            target_mel_ii, initial_pred_mel, initial_prod_mel,
                            pred_mel_ii, prod_mel_ii)

            prod_mel_steps.append(prod_mel_steps_ii)
            if log_cps:
                cp_steps.append(cp_steps_ii)
            pred_mel_steps.append(pred_mel_steps_ii)
            pred_semvec_steps.append(pred_semvec_steps_ii)
            prod_semvec_steps.append(prod_semvec_steps_ii)

            if self.use_somatosensory_feedback:
                prod_tube_steps.append(prod_tube_steps_ii)
                pred_tube_steps.append(pred_tube_steps_ii)
                prod_tube_mel_steps.append(prod_tube_mel_steps_ii)
                pred_tube_mel_steps.append(pred_tube_mel_steps_ii)
                pred_tube_semvec_steps.append(pred_tube_semvec_steps_ii)
                prod_tube_semvec_steps.append(prod_tube_semvec_steps_ii)


            # execute and continue learning
            if continue_learning:
                produced_data_ii = pd.DataFrame(columns=['vector', 'cp_norm', 'melspec_norm_synthesized', "tube_norm", 'segment_data'])
                produced_data_ii["cp_norm"] = cp_steps_ii
                produced_data_ii["melspec_norm_synthesized"] = prod_mel_steps_ii
                produced_data_ii["vector"] = [target_semvec[0].detach().cpu().numpy().copy() for _ in range(len(produced_data_ii))]
                produced_data_ii["segment_data"] = False
                if self.use_somatosensory_feedback:
                    produced_data_ii["tube_norm"] = prod_tube_steps_ii

                if add_training_data_pred or add_training_data_inv:
                    # update with new sample
                    if len(produced_data_ii) < int(0.5 * batch_size) * n_batches: # too few samples synthesized for filling 50% of batch_size * n_batches
                        batch_train_produced = random.sample(range(len(produced_data_ii)), k=len(produced_data_ii))
                        batch_train = random.sample(range(len(self.continue_data)), k=len(produced_data_ii))
                        n_train_batches = int(np.ceil(2*len(produced_data_ii)/batch_size))
                        reduced_last_batch = (2*len(produced_data_ii))%batch_size
                        print("Enhanced training data")
                        print(f"Not enough data produced to fill 50% of {n_batches} batches...")
                        if n_train_batches < n_batches:
                            print(f"Training on {n_train_batches} batches instead...")
                        if reduced_last_batch > 0:
                            print(f"Last batch reduced to {reduced_last_batch} samples instead of {batch_size}...")
                        print(" ")
                    else:
                        batch_train = random.sample(range(len(self.continue_data)), k=int(0.5 * batch_size) * n_batches)
                        batch_train_produced = random.sample(range(len(produced_data_ii)), k=int(0.5 * batch_size) * n_batches)
                        n_train_batches = n_batches

                    if self.use_somatosensory_feedback:
                        train_data_samples = self.continue_data[['vector','cp_norm', 'melspec_norm_synthesized', 'tube_norm','segment_data']].iloc[
                            batch_train].reset_index(drop=True)
                    else:
                        train_data_samples = self.continue_data[['vector', 'cp_norm', 'melspec_norm_synthesized', 'segment_data']].iloc[
                            batch_train].reset_index(drop=True)

                    produced_data_ii_samples = produced_data_ii.iloc[batch_train_produced].reset_index(drop=True)
                    continue_data_ii = pd.concat([train_data_samples, produced_data_ii_samples])


                    continue_data_ii["lens_input"] = np.array(continue_data_ii["cp_norm"].apply(len), dtype=int)
                    continue_data_ii["lens_output"] = np.array(continue_data_ii["melspec_norm_synthesized"].apply(len),dtype=int)
                    continue_data_ii.sort_values(by="lens_input", inplace=True)

                    del train_data_samples

                if len(produced_data_ii) <  batch_size * n_batches: # too few samples synthesized for filling batch_size * n_batches
                    batch_train_produced = random.sample(range(len(produced_data_ii)), k=len(produced_data_ii))
                    n_train_batches = int(np.ceil(len(produced_data_ii)/batch_size))
                    reduced_last_batch = len(produced_data_ii)%batch_size
                    print("Produced training data")
                    print(f"Not enough data produced to fill {n_batches} batches...")
                    if n_train_batches < n_batches:
                        print(f"Training on {n_train_batches} batches instead...")
                    if reduced_last_batch > 0:
                        print(f"Last batch reduced to {reduced_last_batch} samples instead of {batch_size}...")
                    print(" ")
                else:
                    batch_train_produced = random.sample(range(len(produced_data_ii)), k= batch_size * n_batches)
                    n_train_batches = n_batches

                produced_data_ii_samples = produced_data_ii.iloc[batch_train_produced].reset_index(drop=True)
                produced_data_ii_samples["lens_input"] = np.array(produced_data_ii_samples["cp_norm"].apply(len), dtype=int)
                produced_data_ii_samples["lens_output"] = np.array(produced_data_ii_samples["melspec_norm_synthesized"].apply(len),
                                                           dtype=int)
                produced_data_ii_samples.sort_values(by="lens_input", inplace=True)

                if add_training_data_pred:
                    training_data_pred = continue_data_ii
                else:
                    training_data_pred = produced_data_ii_samples

                training_length_dict_pred = {}
                lens_training_cps_pred = np.asarray(training_data_pred.lens_input)
                lengths, counts = np.unique(lens_training_cps_pred, return_counts=True)
                sorted_training_length_keys_pred = np.sort(lengths)
                for length in sorted_training_length_keys_pred:
                    training_length_dict_pred[length] = np.where(lens_training_cps_pred == length)[0]

                inps = training_data_pred["cp_norm"]
                tgts = training_data_pred["melspec_norm_synthesized"]

                lens_input = torch.tensor(np.array(training_data_pred.lens_input)).to(self.device)
                lens_output = torch.tensor(np.array(training_data_pred.lens_output)).to(self.device)

                if self.use_somatosensory_feedback:
                    tgts_tube = training_data_pred["tube_norm"]
                    lens_output_tube = torch.tensor(np.array(training_data_pred.lens_input)).to(self.device)

                if continue_learning_inv:
                    if add_training_data_inv:
                        training_data_inv = continue_data_ii
                    else:
                        training_data_inv = produced_data_ii_samples

                    training_length_dict_inv = {}
                    lens_training_cps_inv = np.asarray(training_data_inv.lens_input)
                    lengths, counts = np.unique(lens_training_cps_inv, return_counts=True)
                    sorted_training_length_keys_inv = np.sort(lengths)
                    for length in sorted_training_length_keys_inv:
                        training_length_dict_inv[length] = np.where(lens_training_cps_inv == length)[0]

                    inps_inv = training_data_inv["melspec_norm_synthesized"]
                    tgts_inv = training_data_inv["cp_norm"]

                    lens_input_inv = torch.tensor(np.array(training_data_inv.lens_output)).to(self.device)
                    lens_output_inv = torch.tensor(np.array(training_data_inv.lens_input)).to(self.device)



                for e in range(n_epochs):
                    epoch_ii = self.create_epoch_batches(training_data_pred, batch_size, shuffle=True,
                                                         same_size_batching=True,
                                                         training_length_dict=training_length_dict_pred)
                    avg_loss = list()
                    if continue_learning_tube & self.use_somatosensory_feedback:
                        avg_loss_tube = list()

                    for j in epoch_ii:
                        lens_input_j = lens_input[j]
                        batch_input = inps.iloc[j]
                        batch_input = pad_batch_online(lens_input_j, batch_input, self.device)

                        lens_output_j = lens_output[j]
                        batch_output = tgts.iloc[j]
                        batch_output = pad_batch_online(lens_output_j, batch_output, self.device)


                        Y_hat = self.pred_model(batch_input, lens_input_j)

                        self.pred_optimizer.zero_grad()
                        pred_loss = self.pred_criterion(Y_hat, batch_output)
                        pred_loss.backward()
                        self.pred_optimizer.step()

                        avg_loss.append(float(pred_loss.item()))

                        if self.use_somatosensory_feedback & continue_learning_tube:
                            lens_output_tube_j = lens_output_tube[j]
                            batch_output_tube = tgts_tube.iloc[j]
                            batch_output_tube = pad_batch_online(lens_output_tube_j, batch_output_tube, self.device)

                            Y_hat = self.cp_tube_model(batch_input, lens_input_j)

                            self.tube_optimizer.zero_grad()
                            tube_loss = self.pred_criterion(Y_hat, batch_output_tube)
                            tube_loss.backward()
                            self.tube_optimizer.step()

                            avg_loss_tube.append(float(tube_loss.item()))

                    pred_model_loss.append(np.mean(avg_loss))

                    if self.use_somatosensory_feedback:
                        tube_model_loss.append(np.mean(avg_loss_tube))

                if continue_learning_inv:
                    for e in range(n_epochs):
                        epoch_ii = self.create_epoch_batches(training_data_inv, batch_size, shuffle=True,
                                                             same_size_batching=True,
                                                             training_length_dict=training_length_dict_inv)
                        avg_loss_inv = list()
                        for j in epoch_ii:
                            lens_input_j = lens_input_inv[j]
                            batch_input = inps_inv.iloc[j]
                            batch_input = pad_batch_online(lens_input_j, batch_input, self.device)

                            lens_output_j = lens_output_inv[j]
                            batch_output = tgts_inv.iloc[j]
                            batch_output = pad_batch_online(lens_output_j, batch_output, self.device)


                            Y_hat = self.inv_model(batch_input, lens_input_j)

                            self.inv_optimizer.zero_grad()
                            inv_loss = self.inv_criterion(Y_hat, batch_output)
                            inv_sub_losses = inv_loss[1:]  # sublosses
                            inv_loss = inv_loss[0]  # total loss
                            inv_loss.backward()
                            self.inv_optimizer.step()

                            avg_loss_inv.append(float(inv_loss.item()))

                        inv_model_loss.append(np.mean(avg_loss_inv))


                if not self.continue_data is None:
                    self.continue_data = pd.concat([self.continue_data, produced_data_ii]).reset_index(drop=True)
                    if len(self.continue_data) > self.continue_data_limit:
                        random_sample = random.sample(range(len(self.continue_data)), k=self.continue_data_limit)
                        self.continue_data = self.continue_data.iloc[random_sample].reset_index(drop=True)

                del produced_data_ii_samples
                del produced_data_ii
                del training_data_pred
                if continue_learning_inv:
                    del training_data_inv
                if add_training_data_pred or add_training_data_inv:
                    del continue_data_ii

        planned_cp = xx_new[-1, :, :].detach().cpu().numpy()
        prod_sig = sig
        prod_sr = sr

        with torch.no_grad():
            pred_mel = self.pred_model(xx_new)
            self.embedder = self.embedder.eval()
            pred_semvec = self.embedder(pred_mel, (torch.tensor(pred_mel.shape[1]),))
            prod_semvec = self.embedder(prod_mel, (torch.tensor(prod_mel.shape[1]),))

        target_mel = target_mel[-1, :, :].detach().cpu().numpy()
        prod_mel = prod_mel[-1, :, :].detach().cpu().numpy()
        pred_mel = pred_mel[-1, :, :].detach().cpu().numpy()
        prod_semvec = prod_semvec[-1, :].detach().cpu().numpy()
        pred_semvec = pred_semvec[-1, :].detach().cpu().numpy()

        if self.use_somatosensory_feedback:
            with torch.no_grad():
                pred_tube = self.cp_tube_model(xx_new)
                prod_tube_mel = self.tube_mel_model(prod_tube)
                pred_tube_mel = self.tube_mel_model(pred_tube)

                self.tube_embedder = self.tube_embedder.eval()
                prod_tube_semvec = self.tube_embedder(prod_tube, (torch.tensor(prod_tube.shape[1]),))
                pred_tube_semvec = self.tube_embedder(pred_tube, (torch.tensor(prod_tube.shape[1]),))

            prod_tube = prod_tube[-1, :, :].detach().cpu().numpy()
            pred_tube = pred_tube[-1, :, :].detach().cpu().numpy()
            prod_tube_mel = prod_tube_mel[-1, :, :].detach().cpu().numpy()
            pred_tube_mel = pred_tube_mel[-1, :, :].detach().cpu().numpy()
            prod_tube_semvec = prod_tube_semvec[-1, :].detach().cpu().numpy()
            pred_tube_semvec = pred_tube_semvec[-1, :].detach().cpu().numpy()


        print("--- %.2f min ---" % ((time.time() - start_time) / 60))

        #  0. planned_cp
        #  1. initial_cp
        #  3. initial_sig
        #  4. initial_sr
        #  5. initial_prod_mel
        #  6. initial_pred_mel
        #  7. target_sig
        #  8. target_sr
        #  9. target_mel
        # 10. prod_sig
        # 11. prod_sr
        # 12. prod_mel
        # 13. pred_mel
        # 14. initial_prod_semvec
        # 15. initial_pred_semvec
        # 16. prod_semvec
        # 17. pred_semvec
        # 18. prod_loss_steps
        # 19. planned_loss_steps
        # 20. planned_mel_loss_steps
        # 21. vel_loss_steps
        # 22. jerk_loss_steps
        # 23. pred_semvec_loss_steps
        # 24. prod_semvec_loss_steps
        # 25. cp_steps
        # 26. pred_semvec_steps
        # 27. prod_semvec_steps
        # 28. grad_steps
        # 29. sig_steps
        # 30. prod_mel_steps
        # 31. pred_mel_steps
        # 32. pred_model_loss
        # 33. inv_model_loss

        if self.use_somatosensory_feedback:
            return PlanningResultsWithSomatosensory(planned_cp, initial_cp, initial_sig, initial_sr, initial_prod_mel, initial_pred_mel, initial_prod_tube, initial_pred_tube, initial_prod_tube_mel, initial_pred_tube_mel,
                                   target_sig, target_sr, target_mel, prod_sig, prod_sr, prod_mel,
                                   pred_mel, prod_tube, pred_tube, prod_tube_mel, pred_tube_mel, initial_prod_semvec, initial_pred_semvec, initial_prod_tube_semvec, initial_pred_tube_semvec, prod_semvec, pred_semvec, prod_tube_semvec, pred_tube_semvec,
                                   prod_loss_steps, planned_loss_steps,
                                   planned_mel_loss_steps, vel_loss_steps, jerk_loss_steps,
                                   pred_semvec_loss_steps, prod_semvec_loss_steps, prod_tube_loss_steps, pred_tube_mel_loss_steps, prod_tube_mel_loss_steps, pred_tube_semvec_loss_steps, prod_tube_semvec_loss_steps, cp_steps,
                                   pred_semvec_steps, prod_semvec_steps, grad_steps, sig_steps,
                                   prod_mel_steps, pred_mel_steps, prod_tube_steps, pred_tube_steps, prod_tube_mel_steps, pred_tube_mel_steps, prod_tube_semvec_steps, pred_tube_semvec_steps, pred_model_loss, inv_model_loss, tube_model_loss)

        else:
            return PlanningResults(planned_cp, initial_cp, initial_sig, initial_sr, initial_prod_mel, initial_pred_mel,
                    target_sig, target_sr, target_mel, prod_sig, prod_sr, prod_mel,
                    pred_mel, initial_prod_semvec, initial_pred_semvec, prod_semvec, pred_semvec, prod_loss_steps, planned_loss_steps,
                    planned_mel_loss_steps, vel_loss_steps, jerk_loss_steps,
                    pred_semvec_loss_steps, prod_semvec_loss_steps, cp_steps,
                    pred_semvec_steps, prod_semvec_steps, grad_steps, sig_steps,
                    prod_mel_steps, pred_mel_steps, pred_model_loss, inv_model_loss)
<|MERGE_RESOLUTION|>--- conflicted
+++ resolved
@@ -34,38 +34,16 @@
 import soundfile as sf
 
 # Set seed
-<<<<<<< HEAD
-from . import util
-
-=======
->>>>>>> 1223514d
 torch.manual_seed(20200905)
 random.seed(20200905)
 
 tqdm.pandas()
 
-<<<<<<< HEAD
-#from .util import (speak, inv_normalize_cp, normalize_mel_librosa,
-#        stereo_to_mono, librosa_melspec, RMSELoss, get_vel_acc_jerk, cp_trajectory_loss, mel_to_sig,
-#        pad_batch_online, speak_and_extract_tube_information, inv_normalize_tube, normalize_tube, get_area_info_within_oral_cavity)
-
-#from .models import (ForwardModel, InverseModelMelTimeSmoothResidual,
-#        MelEmbeddingModelMelSmoothResidualUpsampling, EmbeddingModel, Generator, NonLinearModel)
-
-#from . import visualize
-
-=======
->>>>>>> 1223514d
 from .util import (speak, inv_normalize_cp, normalize_mel_librosa,
         stereo_to_mono, librosa_melspec, RMSELoss, get_vel_acc_jerk, cp_trajectory_loss, mel_to_sig,
         pad_batch_online, speak_and_extract_tube_information, normalize_tube, get_area_info_within_oral_cavity)
 
-<<<<<<< HEAD
-from .models import (ForwardModel, InverseModelMelTimeSmoothResidual,
-        MelEmbeddingModelMelSmoothResidualUpsampling, EmbeddingModel, Generator, NonLinearModel)
-=======
 from .models import (ForwardModel, InverseModelMelTimeSmoothResidual, EmbeddingModel, Generator, NonLinearModel)
->>>>>>> 1223514d
 
 from . import visualize
 
