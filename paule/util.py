import ctypes
import os
import sys

import numpy as np
import matplotlib.pyplot as plt
import librosa
import torch.nn

DIR = os.path.dirname(__file__)
_FILE_ENDING = ''
if sys.platform.startswith('linux'):
    _FILE_ENDING = '.so'
elif sys.platform.startswith('win32'):
    _FILE_ENDING = '.dll'
elif sys.platform.startswith('darwin'):
    _FILE_ENDING = '.dylib'

VTL = ctypes.cdll.LoadLibrary(os.path.join(DIR, 'vocaltractlab_api/VocalTractLabApi' + _FILE_ENDING))
del _FILE_ENDING


# This should be done on all cp_deltas
#np.max(np.stack((np.abs(np.min(delta, axis=0)), np.max(delta, axis=0))), axis=0)
#np.max(np.stack((np.abs(np.min(cp_param, axis=0)), np.max(cp_param, axis=0))), axis=0)

# absolute value from max / min

#Vocal tract parameters: "HX HY JX JA LP LD VS VO TCX TCY TTX TTY TBX TBY TRX TRY TS1 TS2 TS3"
#Glottis parameters: "f0 pressure x_bottom x_top chink_area lag rel_amp double_pulsing pulse_skewness flutter aspiration_strength "


cp_means = np.array([ 5.3000e-01, -5.0800e+00, -3.0000e-02, -3.7300e+00,  7.0000e-02,
                      7.3000e-01,  4.8000e-01, -5.0000e-02,  9.6000e-01, -1.5800e+00,
                      4.4600e+00, -9.3000e-01,  2.9900e+00, -5.0000e-02, -1.4600e+00,
                     -2.2900e+00,  2.3000e-01,  1.2000e-01,  1.2000e-01,  1.0720e+02,
                      4.1929e+03,  3.0000e-02,  3.0000e-02,  6.0000e-02,  1.2200e+00,
                      8.4000e-01,  5.0000e-02,  0.0000e+00,  2.5000e+01, -1.0000e+01])
cp_stds = np.array([1.70000e-01, 4.00000e-01, 4.00000e-02, 6.30000e-01, 1.20000e-01,
                    2.20000e-01, 2.20000e-01, 9.00000e-02, 4.90000e-01, 3.10000e-01,
                    3.80000e-01, 3.70000e-01, 3.50000e-01, 3.50000e-01, 4.60000e-01,
                    3.80000e-01, 6.00000e-02, 1.00000e-01, 1.80000e-01, 9.86000e+00,
                    3.29025e+03, 2.00000e-02, 2.00000e-02, 1.00000e-02, 0.00100e+00,
                    2.00000e-01, 0.00100e+00, 0.00100e+00, 0.00100e+00, 0.00100e+00])

cp_theoretical_means = np.array([ 5.00000e-01, -4.75000e+00, -2.50000e-01, -3.50000e+00,
        0.00000e+00,  1.00000e+00,  5.00000e-01,  4.50000e-01,
        5.00000e-01, -1.00000e+00,  3.50000e+00, -2.50000e-01,
        5.00000e-01,  1.00000e+00, -1.00000e+00, -3.00000e+00,
        5.00000e-01,  5.00000e-01,  0.00000e+00,  3.20000e+02,
        1.00000e+04,  1.25000e-01,  1.25000e-01,  0.00000e+00,
        1.57075e+00,  0.00000e+00,  5.00000e-01,  0.00000e+00,
        5.00000e+01, -2.00000e+01])

cp_theoretical_stds = np.array([5.00000e-01, 1.25000e+00, 2.50000e-01, 3.50000e+00, 1.00000e+00,
       3.00000e+00, 5.00000e-01, 5.50000e-01, 3.50000e+00, 2.00000e+00,
       2.00000e+00, 2.75000e+00, 3.50000e+00, 4.00000e+00, 3.00000e+00,
       3.00000e+00, 5.00000e-01, 5.00000e-01, 1.00000e+00, 2.80000e+02,
       1.00000e+04, 1.75000e-01, 1.75000e-01, 2.50000e-01, 1.57075e+00,
       1.00000e+00, 5.00000e-01, 5.00000e-01, 5.00000e+01, 2.00000e+01])


def librosa_melspec(wav, sample_rate):
    melspec = librosa.feature.melspectrogram(wav, n_fft=1024, hop_length=220, n_mels=60, sr=sample_rate, power=1.0, fmin=10, fmax=12000)
    melspec_db = librosa.amplitude_to_db(melspec, ref=0.15)
    return np.array(melspec_db.T, order='C')


def normalize_cp(cp):
    return (cp - cp_theoretical_means) / cp_theoretical_stds


def inv_normalize_cp(norm_cp):
    return cp_theoretical_stds * norm_cp + cp_theoretical_means


# -83.52182518111363
mel_mean_librosa = librosa_melspec(np.zeros(5000), 44100)[0, 0]
mel_std_librosa = abs(mel_mean_librosa)


def normalize_mel_librosa(mel):
    return (mel - mel_mean_librosa) / mel_std_librosa


def inv_normalize_mel_librosa(norm_mel):
    return mel_std_librosa * norm_mel + mel_mean_librosa


def read_cp(filename):
    with open(filename, 'rt') as cp_file:
        # skip first 6 lines
        for _ in range(6):
            cp_file.readline()
        glottis_model = cp_file.readline().strip()
        if glottis_model != 'Geometric glottis':
            print(glottis_model)
            raise ValueError(f'glottis model is not "Geometric glottis" in file {filename}')
        n_states = int(cp_file.readline().strip())
        cp_param = np.zeros((n_states, 19 + 11))
        for ii, line in enumerate(cp_file):
            kk = ii // 2
            if kk >= n_states:
                raise ValueError(f'more states saved in file {filename} than claimed in the beginning')
            # even numbers are glottis params
            elif ii % 2 == 0:
                glottis_param = line.strip()
                cp_param[kk, 19:30] = np.mat(glottis_param)
            # odd numbers are tract params
            elif ii % 2 == 1:
                tract_param = line.strip()
                cp_param[kk, 0:19] = np.mat(tract_param)
    return cp_param


def speak(cp_param):
    """
    Calls the vocal tract lab to synthesize an audio signal from the cp_param.

    Parameters
    ==========
    cp_param : np.array
        array containing the vocal and glottis parameters for each time step
        which is 110 / 44100 seoconds (roughly 2.5 ms)

    Returns
    =======
    (signal, sampling rate) : np.array, int
        returns the signal which is number of time steps in the cp_param array
        minus one times the time step length, i. e. ``(cp_param.shape[0] - 1) *
        110 / 44100``

    """
    # initialize vtl
    speaker_file_name = ctypes.c_char_p(os.path.join(DIR, 'vocaltractlab_api/JD2.speaker').encode())

    failure = VTL.vtlInitialize(speaker_file_name)
    if failure != 0:
        raise ValueError('Error in vtlInitialize! Errorcode: %i' % failure)

    # get some constants
    audio_sampling_rate = ctypes.c_int(0)
    number_tube_sections = ctypes.c_int(0)
    number_vocal_tract_parameters = ctypes.c_int(0)
    number_glottis_parameters = ctypes.c_int(0)

    VTL.vtlGetConstants(ctypes.byref(audio_sampling_rate),
                        ctypes.byref(number_tube_sections),
                        ctypes.byref(number_vocal_tract_parameters),
                        ctypes.byref(number_glottis_parameters))

    assert audio_sampling_rate.value == 44100
    assert number_vocal_tract_parameters.value == 19
    assert number_glottis_parameters.value == 11

    number_frames = cp_param.shape[0]
    frame_steps = 110 #2.5 ms
    # within first parenthesis type definition, second initialisation
    # 2000 samples more in the audio signal for safety
    audio = (ctypes.c_double * int((number_frames-1) * frame_steps + 2000))()

    # init the arrays
    tract_params = (ctypes.c_double * (number_frames * number_vocal_tract_parameters.value))()
    glottis_params = (ctypes.c_double * (number_frames * number_glottis_parameters.value))()

    # fill in data
    tmp = np.ascontiguousarray(cp_param[:, 0:19]) # am einen stück speicher 
    tmp.shape = (number_frames * 19,)
    tract_params[:] = tmp
    del tmp

    tmp = np.ascontiguousarray(cp_param[:, 19:30])
    tmp.shape = (number_frames * 11,)
    glottis_params[:] = tmp
    del tmp

    # Reset time-domain synthesis
    failure = VTL.vtlSynthesisReset()
    if failure != 0:
        raise ValueError(f'Error in vtlSynthesisReset! Errorcode: {failure}')

    # Set initial state of time-domain synthesis
    failure = VTL.vtlSynthesisAddTract(
                    0,
                    ctypes.byref(audio),  # output
                    ctypes.byref(tract_params),  # input
                    ctypes.byref(glottis_params))  # input
    if failure != 0:
        raise ValueError(f'Error in vtlSynthesisAddTract in setting initial state! Errorcode: {failure}')

    # Call the synthesis function. It may calculate a few seconds.
    failure = VTL.vtlSynthBlock(
                    ctypes.byref(tract_params),  # input
                    ctypes.byref(glottis_params),  # input
                    number_frames,
                    frame_steps,
                    ctypes.byref(audio),  # output
                    0)
    if failure != 0:
        raise ValueError('Error in vtlSynthBlock! Errorcode: %i' % failure)

    VTL.vtlClose()

    return (np.array(audio[:-2000]), 44100)


def audio_padding(sig, samplerate, winlen=0.010):
    """
    Pads the signal by half a window length on each side with zeros.

    Parameters
    ==========
    sig : np.array
        the audio signal
    samplerate : int
        sampling rate
    winlen : float
        the window size in seconds

    """
    pad = int(np.ceil(samplerate * winlen)/2)
    z = np.zeros(pad)
    pad_signal = np.concatenate((z,sig,z))
    return pad_signal


def mel_to_sig(mel, mel_min=0.0):
    """
    creates audio from a normlised log mel spectrogram.

    Parameters
    ==========
    mel : np.array
        normalised log mel spectrogram (n_mel, seq_length)
    mel_min : float
        original min value (default: 0.0)

    Returns
    =======
    (sig, sampling_rate) : (np.array, int)

    """
    mel = mel + mel_min
    mel = inv_normalize_mel_librosa(mel)
    mel = np.array(mel.T, order='C')
    mel = librosa.db_to_amplitude(mel, ref=0.15)
    sig = librosa.feature.inverse.mel_to_audio(mel, sr=44100, n_fft=1024,
                                             hop_length=220, win_length=1024,
                                             power=1.0, fmin=10, fmax=12000)
    # there are always 110 data points missing compared to the speak function using VTL
    # add 55 zeros to the beginning and the end
    sig = np.concatenate((np.zeros(55), sig, np.zeros(55)))
    return (sig, 44100)


def plot_cp(cp, file_name):
    fig = plt.figure(figsize=(10, 10))
    ax1 = fig.add_axes([0.1, 0.65, 0.8, 0.3], ylim=(-3, 3))
    ax2 = fig.add_axes([0.1, 0.35, 0.8, 0.3], xticklabels=[], sharex=ax1, sharey=ax1)
    ax3 = fig.add_axes([0.1, 0.05, 0.8, 0.3], sharex=ax1, sharey=ax1)

    for ii in range(10):
        ax1.plot(cp[:, ii], label=f'param{ii:0d}')
    ax1.legend()
    for ii in range(10, 20):
        ax2.plot(cp[:, ii], label=f'param{ii:0d}')
    ax2.legend()
    for ii in range(20, 30):
        ax3.plot(cp[:, ii], label=f'param{ii:0d}')
    ax3.legend()
    fig.savefig(file_name, dpi=300)
    plt.close('all')


def plot_mel(mel, file_name):
    fig = plt.figure(figsize=(10, 6))
    plt.imshow(mel.T, aspect='equal', vmin=-5, vmax=20)
    fig.savefig(file_name, dpi=300)
    plt.close('all')


def stereo_to_mono(wave, which="both"):
    """
    Extract a channel from a stereo wave

    Parameters
    ==========
    wave: np.array
        Input wave data.
    which: {"left", "right", "both"} default = "both"
        if `mono`, `which` indicates whether the *left* or the *right* channel
        should be extracted, or whether *both* channels should be averaged.

    Returns
    =======
    data: numpy.array

    """
    if which == "left":
        return wave[:, 0]
    if which == "right":
        return wave[:, 1]
    return (wave[:, 0] + wave[:, 1])/2


def pad_same_to_even_seq_length(array):
    if not array.shape[0] % 2 == 0:
        return np.concatenate((array, array[-1:, :]), axis=0)
    else:
        return array


def export_svgs(cps, path='svgs/', hop_length=5):
    """
    hop_length == 5 : roughly 80 frames per second
    hop_length == 16 : roughly 25 frames per second

    """
    n_tract_parameter = 19
    # initialize vtl
    speaker_file_name = ctypes.c_char_p(os.path.join(DIR, 'vocaltractlab_api/JD2.speaker').encode())

    failure = VTL.vtlInitialize(speaker_file_name)
    if failure != 0:
        raise ValueError('Error in vtlInitialize! Errorcode: %i' % failure)

    for ii in range(cps.shape[0] // hop_length):
        jj = ii * hop_length

        tract_params = (ctypes.c_double * 19)()
        tract_params[:] = cps[jj, :n_tract_parameter]

        file_name = os.path.join(path, f'tract{ii:05d}.svg')
        file_name = ctypes.c_char_p(file_name.encode())

        if not os.path.exists(path):
            os.mkdir(path)

        VTL.vtlExportTractSvg(tract_params, file_name)


class RMSELoss(torch.nn.Module):
    def __init__(self, eps=1e-6):
        super().__init__()
        self.mse = torch.nn.MSELoss()
        self.eps = eps

    def forward(self, yhat, y):
        loss = torch.sqrt(self.mse(yhat, y) + self.eps)
        return loss


<<<<<<< HEAD
def pad_batch_online(lens, data_to_pad, device="cpu", with_onset_dim=False):
=======
def pad_batch_online(lens, data_to_pad, device = "cpu", with_onset_dim=False):
>>>>>>> 96ed26e6
    """
    :param lens: 1D torch.Tensor
        Tensor containing the length of each sample in data_to_pad of one batch
    :param data_to_pad: series
        series containing the data to pad
    :return padded_data: torch.Tensors
        Tensors containing the padded and stacked to one batch
    """
    max_len = int(max(lens))
    padded_data = torch.stack(list(data_to_pad.apply(lambda x: add_and_pad(x, max_len,with_onset_dim=with_onset_dim)))).to(device)

<<<<<<< HEAD
    return padded_data

=======
    return padded_data
>>>>>>> 96ed26e6
<|MERGE_RESOLUTION|>--- conflicted
+++ resolved
@@ -350,25 +350,25 @@
         return loss
 
 
-<<<<<<< HEAD
 def pad_batch_online(lens, data_to_pad, device="cpu", with_onset_dim=False):
-=======
-def pad_batch_online(lens, data_to_pad, device = "cpu", with_onset_dim=False):
->>>>>>> 96ed26e6
-    """
-    :param lens: 1D torch.Tensor
+    """
+    pads and batches data into one single padded batch.
+
+    Parameters
+    ==========
+    lens : 1D torch.Tensor
         Tensor containing the length of each sample in data_to_pad of one batch
-    :param data_to_pad: series
+    data_to_pad : series
         series containing the data to pad
-    :return padded_data: torch.Tensors
+
+    Returns
+    =======
+    padded_data : torch.Tensors
         Tensors containing the padded and stacked to one batch
+
     """
     max_len = int(max(lens))
-    padded_data = torch.stack(list(data_to_pad.apply(lambda x: add_and_pad(x, max_len,with_onset_dim=with_onset_dim)))).to(device)
-
-<<<<<<< HEAD
+    padded_data = torch.stack(list(data_to_pad.apply(
+        lambda x: add_and_pad(x, max_len,with_onset_dim=with_onset_dim)))).to(device)
+
     return padded_data
-
-=======
-    return padded_data
->>>>>>> 96ed26e6
