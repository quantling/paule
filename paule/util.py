--- conflicted
+++ resolved
@@ -521,12 +521,8 @@
 
 rmse_loss = RMSELoss(eps=0)    
 
-<<<<<<< HEAD
-
-def cp_trajacetory_loss(Y_hat, tgts):
-=======
+
 def cp_trajectory_loss(Y_hat, tgts):
->>>>>>> 44de74b1
     """
     Calculate additive loss using the RMSE of position velocity , acc and jerk
 
